--- conflicted
+++ resolved
@@ -8,125 +8,33 @@
 import json
 import utility as ut
 
-<<<<<<< HEAD
-
-def module_from_file(module_name, filepath):
-    """
-	Gets certain module from given file.
-
-	Args:
-		module_name: Name of wanted module.
-		filepath: Path to the file of module.
-
-	Returns:
-		Module.
-	"""
-
-    spec = importlib.util.spec_from_file_location(module_name, filepath)
-    module = importlib.util.module_from_spec(spec)
-    spec.loader.exec_module(module)
-
-    return module
-
-
-def generate_colors(n):
-    """
-	Generates n colors.
-
-	Args:
-		n: Count of colors to generate.
-
-	Returns:
-		Generated colors in hexadecimal form.
-	"""
-
-    colors = []
-    r = int(random.random() * 256)
-    g = int(random.random() * 256)
-    b = int(random.random() * 256)
-    step = 256 / n
-
-    for i in range(n):
-        r += step
-        g += step
-        b += step
-        r = int(r) % 256
-        g = int(g) % 256
-        b = int(b) % 256
-        colors.append('#%02x%02x%02x' % (r, g, b))
-
-    return colors
-
-
-def remove_comments(source_code):
-    """
-	Removes comments from provided Python source code.
-
-	Args:
-		source_code: Python source code to remove comments from.
-
-	Returns:
-		Source code without comments.
-	"""
-
-    # Remove multi-line comments (''' COMMENT ''')
-    to_return = re.sub(re.compile("'''.*?'''", re.DOTALL), "", source_code)
-    # Remove multi-line comments (""" COMMENT """)
-    to_return = re.sub(re.compile("\"\"\".*?\"\"\"", re.DOTALL), "", to_return)
-    # Remove single-line comments (# COMMENT)
-    to_return = re.sub(re.compile("#.*?\n"), "", to_return)
-
-    return to_return
-
-
-class GraphPlot:
-    """
-	Class for plotting chatbot's graph.
-	"""
-
-    def __init__(self, bot_filepath, bot_name, graph_filepath, json_filepath):
-        """
-        :param bot_filepath:    django project root
-        :param bot_name:        optional - name of django app containing bot (can differ from django project name)
-        :param graph_filepath:  where to save generated graph
-        """
-=======
 
 class GraphPlot:
     """
     Class for plotting chatbot's graph / generating JSON graph file.
     """
 
-    def __init__(self, bot_filepath, graph_filepath, json_filepath):
->>>>>>> d88d2434
+    def __init__(self, bot_filepath, bot_name, graph_filepath, json_filepath):
+        """
+        Args:
+            bot_filepath:    Django project root.
+            bot_name:        Optional - name of django app containing bot (can differ from django project name).
+            graph_filepath:  Where to save generated graph.
+            json_filepath:   Where to save generated JSON.
+        """
+  
         self.bot_filepath = bot_filepath
         # Add last backslash if needed
         if not self.bot_filepath.endswith('/'):
             self.bot_filepath += '/'
-<<<<<<< HEAD
 
         self.graph_filepath = graph_filepath
         self.json_filepath = json_filepath
         self.bot_name = bot_name or self.bot_filepath.split('/')[-2]
-
-=======
-            
-        self.graph_filepath = graph_filepath
-        self.json_filepath = json_filepath
-        self.bot_name = self.bot_filepath.split('/')[-2]
->>>>>>> d88d2434
         self.graph = None
         self.flows = None
         self.json = None
 
-<<<<<<< HEAD
-        # Django setup
-        sys.path.append(self.bot_filepath)
-        os.environ.setdefault('DJANGO_SETTINGS_MODULE', self.bot_name + '.settings')
-        django.setup()
-
-=======
->>>>>>> d88d2434
         # Constants
         self.flow_keyword = 'BOTS'
         self.default_color = '#FFFFFF'
@@ -134,33 +42,6 @@
         self.initial_state = 'root'
         self.json_edge_value = 3
 
-<<<<<<< HEAD
-    def state_indetifier(self, flow_name, state_name):
-        """
-		Returns state identifier from provided flow and state names.
-
-		Args:
-			flow_name: Name of the flow.
-			state_name: Name of the state.
-
-		Returns:
-			State identifier.
-		"""
-
-        return flow_name + '.' + state_name
-
-    def flow_and_state(self, current_flow, state):
-        """
-		Returns flow and state from provided state.
-
-		Args:
-			current_flow: Current flow (used in case of relative state).
-			state: Relative or absolute state.
-
-		Returns:
-			Flow and state.
-		"""
-=======
         # Django setup
         sys.path.append(self.bot_filepath)
         os.environ.setdefault('DJANGO_SETTINGS_MODULE', self.bot_name + '.settings')
@@ -177,7 +58,6 @@
         Returns:
             Flow and state.
         """
->>>>>>> d88d2434
 
         # Check flows
         assert self.flows, 'Flows has not been initialized.'
@@ -196,27 +76,6 @@
 
         return flow, state
 
-<<<<<<< HEAD
-    def create_graph_nodes(self, colorful, flow_data):
-        """
-		Creates graph nodes from chatbot's flows.
-
-		Args:
-			colorful: Whether chatbot's flows should be colored in created graph.
-			flow_data: Chatbot's flow dictionary.
-		"""
-
-        # Flow-color dictionary
-        if colorful:  # Generate colors
-            colors = generate_colors(len(self.flows))
-            flow_color = {flow: color for flow, color in zip(self.flows, colors)}
-        else:  # White colors
-            flow_color = {flow: self.default_color for flow in self.flows}
-
-        # Initial node
-        self.graph.attr('node', shape='doublecircle', fillcolor=flow_color['default'], style='filled')
-        self.graph.node(self.state_indetifier(self.initial_flow, self.initial_state))
-=======
     def get_flow_data(self):
         """
         Returns flow data from bot's settings as a dictionary.
@@ -262,7 +121,6 @@
         # Initial node
         self.graph.attr('node', shape='doublecircle', fillcolor=flow_color['default'], style='filled')
         self.graph.node(ut.state_identifier(self.initial_flow, self.initial_state))
->>>>>>> d88d2434
 
         # Other nodes
         self.graph.attr('node', shape='circle')
@@ -275,35 +133,22 @@
                     # Add non-initial nodes
                     if flow != self.initial_flow or state['name'] != self.initial_state:
                         # Node
-<<<<<<< HEAD
-                        node_name = self.state_indetifier(flow, state['name'])
-=======
                         node_name = ut.state_identifier(flow, state['name'])
->>>>>>> d88d2434
                         # Add node
                         self.graph.node(node_name)
 
     def create_graph_edges(self, flow_data):
         """
-<<<<<<< HEAD
-		Creates graph edges from chatbot's flows.
-
-		Args:
-			flow_data: Chatbot's flow dictionary.
-		"""
-=======
         Creates graph edges from chatbot's flows.
 
         Args:
             flow_data: Chatbot's flow data dictionary.
         """
->>>>>>> d88d2434
 
         # Edges
         for flow_filepath, flow_dict in flow_data.items():
             for flow, value in flow_dict.items():
                 for state in value['states']:
-<<<<<<< HEAD
                     node_name = self.state_indetifier(flow, state['name'])
 
                     try:  # Non-custom action
@@ -320,7 +165,7 @@
                                 next_node_name = self.state_indetifier(next_flow, next_state)
 
                                 # Add edge
-                                print('Adding edge: ' + node_name + ' -> ' + next_node_name)
+                                 print('Adding edge: {} -> {}'.format(node_name, next_node_name))
                                 self.graph.edge(node_name, next_node_name)
                             else:
                                 print("State {} is terminal".format(state['name']))
@@ -330,8 +175,7 @@
                             action_name = state['action'].split('.')[-1]
                             action_filepath = state['action'][:-(len(action_name) + 1)].replace('.', '/') + '.py'
 
-                            print(
-                                'Adding edges from custom action \'' + action_name + '\' from file \'' + action_filepath + '\':')
+                            print('Adding edges from custom action \'{}\' from file \'{}\':'.format(action_name, action_filepath))
                             try:  # Absolute action path
                                 action_file_module = module_from_file(action_name,
                                                                       os.path.join(self.bot_filepath, action_filepath))
@@ -357,73 +201,12 @@
                                 next_node_name = self.state_indetifier(next_flow, next_state)
 
                                 # Add edge
-                                print(node_name + ' -> ' + next_node_name)
+                                print('{} -> {}'.format(node_name, next_node_name))
                                 self.graph.edge(node_name, next_node_name)
                     except Exception as ex:
                         print("Error processing state, skipping!")
                         print(ex)
-
-    def get_flow_data(self):
-        # Get bot config
-        bot_settings = module_from_file('bot_settings',
-                                        os.path.join(self.bot_filepath, self.bot_name + '/bot_settings.py'))
-
-        # Get flow data
-        flow_data = {}
-        for flow_file in bot_settings.BOT_CONFIG[self.flow_keyword]:
-            # Get filepath to the flow file
-            flow_filepath = self.bot_filepath
-            flow_filepath += flow_file
-
-            # Read from flow file
-            with open(flow_filepath, 'r') as flow_f:
-                # YAML/JSON
-                flow_data[flow_filepath] = yaml.load(flow_f)
-
-        return flow_data
-=======
-                    node_name = ut.state_identifier(flow, state['name'])
-
-                    try: # Non-custom action
-                        # Get next (destination) state information
-                        next_flow, next_state = self.flow_and_state(flow, state['action']['next'])
-                        next_node_name = ut.state_identifier(next_flow, next_state)
-
-                        # Add edge
-                        print('Adding edge: {} -> {}'.format(node_name, next_node_name))
-                        self.graph.edge(node_name, next_node_name)
-                    except: # Custom action
-                        action_name = state['action'].split('.')[-1]
-                        action_filepath = state['action'][:-(len(action_name) + 1)].replace('.', '/') + '.py'
                         
-                        print('Adding edges from custom action \'{}\' from file \'{}\':'.format(action_name, action_filepath))
-                        try: # Absolute action path
-                            action_file_module = ut.module_from_file(action_name, os.path.join(self.bot_filepath, action_filepath))
-                        except: # Relative action path
-                            flow_dir = os.path.dirname(flow_filepath)
-                            action_filepath = os.path.join(flow_dir, action_filepath)
-                            action_file_module = ut.module_from_file(action_name, os.path.join(self.bot_filepath, action_filepath))
-                        action_fn_text = ut.remove_comments(inspect.getsource(getattr(action_file_module, action_name)))
-                        return_indexes = ut.return_indexes(action_fn_text)
-
-                        # Add edge(s)
-                        for i in return_indexes:
-                            # Get return value(s)
-                            ret_val = action_fn_text[i + len('return') + 1:].split()[0]
-                            ret_val = ret_val.strip('\"\'')
-                            # Remove optional ':' from the end of the action
-                            if ret_val.endswith(':'):
-                                    ret_val = ret_val[:-len(':')]
-
-                            # Get next (destination) state information
-                            next_flow, next_state = self.flow_and_state(flow, ret_val)
-                            next_node_name = ut.state_identifier(next_flow, next_state)
-
-                            # Add edge
-                            print('{} -> {}'.format(node_name, next_node_name))
-                            self.graph.edge(node_name, next_node_name)
->>>>>>> d88d2434
-
     def create_graph(self, colorful):
         """
         Creates graph from chatbot's flows.
@@ -449,57 +232,27 @@
         # Add edges
         self.create_graph_edges(flow_data)
 
-<<<<<<< HEAD
-    def generate_json(self):
-        """
-        Generates JSON file from chatbot's flows.
-        """
-
-        # Get flow data
-        flow_data = self.get_flow_data()
-
-        # Get all flows names
-        self.flows = [flow for flow_file in flow_data for flow in flow_data[flow_file]]
-        flow_indexes = {flow: index for index, flow in enumerate(self.flows, 1)}
-
-        print('Generating JSON...')
-        # Create JSON
-        self.json = {}
+    def generate_nodes_json(self, flow_data):
+        """
+        Generates graph nodes from chatbot's flows (to JSON).
+
+        Args:
+            flow_data: Chatbot's flow data dictionary.
+        """
+
         # Add nodes to JSON
         self.json['nodes'] = []
-        self.allowed_states = set()
-
-=======
-    def generate_nodes_json(self, flow_data):
-        """
-        Generates graph nodes from chatbot's flows (to JSON).
-
-        Args:
-            flow_data: Chatbot's flow data dictionary.
-        """
-
-        # Add nodes to JSON
-        self.json['nodes'] = []
->>>>>>> d88d2434
         for flow_filepath, flow_dict in flow_data.items():
             for flow, value in flow_dict.items():
                 for state in value['states']:
                     # Node
-<<<<<<< HEAD
-                    node_name = self.state_indetifier(flow, state['name'])
+                    node_name = ut.state_indetifier(flow, state['name'])
                     # Add node to JSON
                     self.json['nodes'].append({
                         'id': node_name,
                         'group': flow_indexes[flow]
                     })
                     self.allowed_states.add(node_name)
-=======
-                    node_name = ut.state_identifier(flow, state['name'])
-                    # Add node to JSON
-                    self.json['nodes'].append({  
-                        'id': node_name,
-                        'group': flow_indexes[flow]
-                    })
 
     def generate_edges_json(self, flow_data):
         """
@@ -508,14 +261,12 @@
         Args:
             flow_data: Chatbot's flow data dictionary.
         """
->>>>>>> d88d2434
 
         # Add edges to JSON
         self.json['links'] = []
         for flow_filepath, flow_dict in flow_data.items():
             for flow, value in flow_dict.items():
                 for state in value['states']:
-<<<<<<< HEAD
                     node_name = self.state_indetifier(flow, state['name'])
 
                     try:
@@ -590,58 +341,6 @@
                         print("Error processing state, skipping!")
                         print(ex)
 
-    def save_json(self):
-        with open(self.json_filepath, 'w') as outfile:
-=======
-                    node_name = ut.state_identifier(flow, state['name'])
-
-                    try: # Non-custom action
-                        # Get next (destination) state information
-                        next_flow, next_state = self.flow_and_state(flow, state['action']['next'])
-                        next_node_name = ut.state_identifier(next_flow, next_state)
-
-                        # Add edge to JSON
-                        print('Adding edge: {} -> {}'.format(node_name, next_node_name))
-                        self.json['links'].append({  
-                            'source': node_name,
-                            'target': next_node_name,
-                            'value': self.json_edge_value
-                        })
-                    except: # Custom action
-                        action_name = state['action'].split('.')[-1]
-                        action_filepath = state['action'][:-(len(action_name) + 1)].replace('.', '/') + '.py'
-                        
-                        print('Adding edges from custom action \'{}\' from file \'{}\':'.format(action_name, action_filepath))
-                        try: # Absolute action path
-                            action_file_module = ut.module_from_file(action_name, os.path.join(self.bot_filepath, action_filepath))
-                        except: # Relative action path
-                            flow_dir = os.path.dirname(flow_filepath)
-                            action_filepath = os.path.join(flow_dir, action_filepath)
-                            action_file_module = ut.module_from_file(action_name, os.path.join(self.bot_filepath, action_filepath))
-                        action_fn_text = ut.remove_comments(inspect.getsource(getattr(action_file_module, action_name)))
-                        return_indexes = [r.start() for r in re.finditer('(^|\W)return($|\W)', action_fn_text)]
-
-                        # Add edge(s)
-                        for i in return_indexes:
-                            # Get return value(s)
-                            ret_val = afction_fn_text[i + len('return') + 1:].split()[0]
-                            ret_val = ret_val.strip('\"\'')
-                            # Remove optional ':' from the end of the action
-                            if ret_val.endswith(':'):
-                                    ret_val = ret_val[:-len(':')]
-
-                            # Get next (destination) state information
-                            next_flow, next_state = self.flow_and_state(flow, ret_val)
-                            next_node_name = ut.state_identifier(next_flow, next_state)
-
-                            # Add edge to JSON
-                            print('{} -> {}'.format(node_name, next_node_name))
-                            self.json['links'].append({  
-                                'source': node_name,
-                                'target': next_node_name,
-                                'value': self.json_edge_value
-                            })
-
     def generate_json(self):
         """
         Generates JSON file from chatbot's flows.
@@ -652,34 +351,30 @@
 
         # Get all flows names
         self.flows = [flow for flow_file in flow_data for flow in flow_data[flow_file]]
-        flow_indexes = {flow:index for index, flow in enumerate(self.flows, 1)}
+        flow_indexes = {flow: index for index, flow in enumerate(self.flows, 1)}
         
         print('Generating JSON...')
         # Create JSON
         self.json = {}
+        # Allowed states
+        self.allowed_states = set()
         # Nodes
         self.generate_nodes_json(flow_data)
         # Edges
         self.generate_edges_json(flow_data)
-
+        
     def save_json(self):
         # Check for JSON
         assert self.json, 'There is no JSON to save.'
 
         # Save JSON
-        with open(self.json_filepath, 'w') as outfile:  
->>>>>>> d88d2434
+        with open(self.json_filepath, 'w') as outfile:
             json.dump(self.json, outfile)
 
     def save_and_show(self):
         """
-<<<<<<< HEAD
-		Saves and shows graph.
-		"""
-=======
         Saves and shows graph.
         """
->>>>>>> d88d2434
 
         # Check for graph
         assert self.graph, 'There is no graph to save/show.'
@@ -689,34 +384,23 @@
 
     def save(self):
         """
-<<<<<<< HEAD
-		Saves graph.
-		"""
-=======
         Saves graph.
         """
->>>>>>> d88d2434
 
         # Check for graph
         assert self.graph, 'There is no graph to show.'
 
-<<<<<<< HEAD
-        # Save graph
-=======
         # Save graph 
->>>>>>> d88d2434
         # DOT source
         self.graph.save()
         # Render graph
         self.graph.render()
-<<<<<<< HEAD
-
 
 if __name__ == '__main__':
     # Command line arguments
-    # Example: python3 ./graph.py --bot_dir . --bot_name chatbot
-    parser = argparse.ArgumentParser(description='Script for plotting flow graph of Botshot chatbot.')
-    parser.add_argument('--bot_dir', required=True, help='root directory of Botshot project')
+    # Example: python3 ./botshot-graph.py --bot_dir . --bot_name chatbot
+    parser = argparse.ArgumentParser(description='Script for plotting flow graph of Botshot chatbot and generating its JSON representation.')
+    parser.add_argument('--bot_dir', required=True, help='root directory of Botshot chatbot')
     parser.add_argument('--bot_name', required=False, help='chatbot django app name (optional)')
     parser.add_argument('--colorful', action='store_true', help='whether chatbot\'s flows should colored')
     parser.add_argument('--graph_path', default='graph.gv', help='path where graph should be saved')
@@ -724,51 +408,24 @@
     parser.add_argument('--json_output', action='store_true',
                         help='whether JSON should be produced instead of dot file and image')
     parser.add_argument('--json_path', default='graph.json', help='path where JSON should be saved')
-
-=======
-
-if __name__ == '__main__':
-    # Command line arguments
-    parser = argparse.ArgumentParser(description='Script for plotting flow graph of Botshot chatbot.')
-    parser.add_argument('--bot_dir', required=True, help='directory containing Botshot chatbot')
-    parser.add_argument('--colorful', action='store_true', help='whether chatbot\'s flows should colored')
-    parser.add_argument('--graph_path', default='graph.gv', help='path where graph should be saved')
-    parser.add_argument('--dont_show', action='store_true', help='whether graph should be displayed after saving')
-    parser.add_argument('--json_output', action='store_true', help='whether JSON should be produced instead of dot file and image')
-    parser.add_argument('--json_path', default='graph.json', help='path where JSON should be saved')
     
->>>>>>> d88d2434
     args = parser.parse_args()
 
     # Arguments processing
     bot_dir = os.path.join(os.path.dirname(__file__), args.bot_dir)
-<<<<<<< HEAD
     bot_dir = os.path.abspath(bot_dir)
-
 
     # Plotting
     graph_plot = GraphPlot(bot_dir, args.bot_name, args.graph_path, args.json_path)
 
-=======
-
-    # Plotting
-    graph_plot = GraphPlot(bot_dir, args.graph_path, args.json_path)
-    
->>>>>>> d88d2434
     # JSON
     if args.json_output:
         graph_plot.generate_json()
         graph_plot.save_json()
-<<<<<<< HEAD
-    else:  # Dot file and image
-        graph_plot.create_graph(args.colorful)
-
-=======
     # Dot file and image
     else:
         graph_plot.create_graph(args.colorful)
     
->>>>>>> d88d2434
         # Save graph/save and show graph
         if args.dont_show:
             graph_plot.save()
